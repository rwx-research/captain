package main

import (
	"fmt"
	"os"
	"sort"
	"strings"

	"github.com/spf13/cobra"

	"github.com/rwx-research/captain-cli/internal/cli"
	"github.com/rwx-research/captain-cli/internal/errors"
	"github.com/rwx-research/captain-cli/internal/providers"
	"github.com/rwx-research/captain-cli/internal/reporting"
	"github.com/rwx-research/captain-cli/internal/targetedretries"
)

type CliArgs struct {
	command                   string
	testResults               string
	failOnUploadError         bool
	failRetriesFast           bool
	flakyRetries              int
	intermediateArtifactsPath string
	maxTestsToRetry           string
	postRetryCommands         []string
	preRetryCommands          []string
	printSummary              bool
	quiet                     bool
	reporters                 []string
	Retries                   int
	retryCommandTemplate      string
	updateStoredResults       bool
	GenericProvider           providers.GenericEnv
	frameworkParams           frameworkParams
	RootCliArgs               rootCliArgs
}

func createRunCmd(cliArgs *CliArgs) *cobra.Command {
	return &cobra.Command{
		Use:   "run [flags] --suite-id=<suite> <args>",
		Short: "Execute a build- or test-suite",
		Long:  "'captain run' can be used to execute a build- or test-suite and optionally upload the resulting artifacts.",
		Example: `  captain run --suite-id="your-project-rake" -c "bundle exec rake"` + "\n" +
			`  captain run --suite-id="your-project-jest" --test-results "jest-result.json" -c jest`,
		PreRunE: initCLIService(cliArgs, providers.Validate),
		RunE: func(cmd *cobra.Command, _ []string) error {
			args := cliArgs.RootCliArgs.positionalArgs
			var postRetryCommands, preRetryCommands []string
			var failOnUploadError, failFast, printSummary, quiet bool
			var flakyRetries, retries int
			var command, intermediateArtifactsPath, retryCommand, testResultsPath, maxTests string

			reporterFuncs := make(map[string]cli.Reporter)

			cfg, err := getConfig(cmd)
			if err != nil {
				return errors.WithStack(err)
			}
			if suiteConfig, ok := cfg.TestSuites[cliArgs.RootCliArgs.suiteID]; ok {
				for name, path := range suiteConfig.Output.Reporters {
					switch name {
					case "rwx-v1-json":
						reporterFuncs[path] = reporting.WriteJSONSummary
					case "junit-xml":
						reporterFuncs[path] = reporting.WriteJUnitSummary
					case "markdown-summary":
						reporterFuncs[path] = reporting.WriteMarkdownSummary
					case "github-step-summary":
						stepSummaryPath := os.Getenv("GITHUB_STEP_SUMMARY")
						if stepSummaryPath == "" {
							return errors.WithDecoration(errors.NewConfigurationError(
								"'github-step-summary' reporter misconfigured",
								"The 'github-step-summary' reporter can only run within a GitHub Actions job where the "+
									"'GITHUB_STEP_SUMMARY' environment variable is set.",
								"",
							))
						}

						reporterFuncs[stepSummaryPath] = reporting.WriteMarkdownSummary
					default:
						return errors.WithDecoration(errors.NewConfigurationError(
							fmt.Sprintf("Unknown reporter %q", name),
							"Available reporters are 'rwx-v1-json', 'junit-xml', 'markdown-summary', and 'github-step-summary'.",
							"",
						))
					}
				}

				command = suiteConfig.Command
				failOnUploadError = suiteConfig.FailOnUploadError
				failFast = suiteConfig.Retries.FailFast
				flakyRetries = suiteConfig.Retries.FlakyAttempts
				maxTests = suiteConfig.Retries.MaxTests
				postRetryCommands = suiteConfig.Retries.PostRetryCommands
				preRetryCommands = suiteConfig.Retries.PreRetryCommands
				printSummary = suiteConfig.Output.PrintSummary
				quiet = suiteConfig.Output.Quiet
				retries = suiteConfig.Retries.Attempts
				retryCommand = suiteConfig.Retries.Command
				intermediateArtifactsPath = suiteConfig.Retries.IntermediateArtifactsPath
				testResultsPath = os.ExpandEnv(suiteConfig.Results.Path)
			}

			runConfig := cli.RunConfig{
				Args:                      args,
				Command:                   command,
				FailOnUploadError:         failOnUploadError,
				FailRetriesFast:           failFast,
				FlakyRetries:              flakyRetries,
				IntermediateArtifactsPath: intermediateArtifactsPath,
				MaxTestsToRetry:           maxTests,
				PostRetryCommands:         postRetryCommands,
				PreRetryCommands:          preRetryCommands,
				PrintSummary:              printSummary,
				Quiet:                     quiet,
				Reporters:                 reporterFuncs,
				Retries:                   retries,
				RetryCommandTemplate:      retryCommand,
				SubstitutionsByFramework:  targetedretries.SubstitutionsByFramework,
				SuiteID:                   cliArgs.RootCliArgs.suiteID,
				TestResultsFileGlob:       testResultsPath,
				UpdateStoredResults:       cliArgs.updateStoredResults,
				UploadResults:             true,
			}

			captain, err := cli.GetService(cmd)
			if err != nil {
				return errors.WithStack(err)
			}
			err = captain.RunSuite(cmd.Context(), runConfig)
			if _, ok := errors.AsConfigurationError(err); !ok {
				cmd.SilenceUsage = true
			}

			return errors.WithDecoration(err)
		},
	}
}

func AddFlags(runCmd *cobra.Command, cliArgs *CliArgs) error {
	runCmd.Flags().StringVarP(
		&cliArgs.command,
		"command",
		"c",
		"",
		"the command to run",
	)

	runCmd.Flags().StringVar(
		&cliArgs.testResults,
		"test-results",
		"",
		"a filepath to a test result - supports globs for multiple result files",
	)

	runCmd.Flags().BoolVar(
		&cliArgs.failOnUploadError,
		"fail-on-upload-error",
		false,
		"return a non-zero exit code in case the test results upload fails",
	)

	runCmd.Flags().StringVar(
		&cliArgs.intermediateArtifactsPath,
		"intermediate-artifacts-path",
		"",
		"the path to store intermediate artifacts under. Intermediate artifacts will be removed if not set.",
	)

	runCmd.Flags().StringArrayVar(
		&cliArgs.postRetryCommands,
		"post-retry",
		[]string{},
		"commands to run immediately after captain retries a test",
	)

	runCmd.Flags().StringArrayVar(
		&cliArgs.preRetryCommands,
		"pre-retry",
		[]string{},
		"commands to run immediately before captain retries a test",
	)

	runCmd.Flags().BoolVar(
		&cliArgs.printSummary,
		"print-summary",
		false,
		"prints a summary of all tests to the console",
	)

	runCmd.Flags().StringArrayVar(
		&cliArgs.reporters,
		"reporter",
		[]string{},
		"one or more `type=output_path` pairs to enable different reporting options.\n"+
			"Available reporters are 'rwx-v1-json', 'junit-xml', 'markdown-summary', and 'github-step-summary'.",
	)

	runCmd.Flags().IntVar(
		&cliArgs.Retries,
		"retries",
		-1,
		"the number of times failed tests should be retried "+
			"(e.g. --retries 2 would mean a maximum of 3 attempts of any given test)",
	)

	runCmd.Flags().IntVar(
		&cliArgs.flakyRetries,
		"flaky-retries",
		-1,
		"the number of times failing flaky tests should be retried (takes precedence over --retries if the test is known "+
			"to be flaky) (e.g. --flaky-retries 2 would mean a maximum of 3 attempts of any flaky test)",
	)

	runCmd.Flags().StringVar(
		&cliArgs.maxTestsToRetry,
		"max-tests-to-retry",
		"",
		"if set, retries will not be run when there are more than N tests to retry or if more than N%% of all tests "+
			"need retried (e.g. --max-tests-to-retry 15 or --max-tests-to-retry 1.5%)",
	)

	runCmd.Flags().BoolVar(
		&cliArgs.failRetriesFast,
		"fail-retries-fast",
		false,
		"if set, your test suite will fail as quickly as we know it will fail (e.g. with --retries 1 and "+
			"--flaky-retries 5, you might have a non-flaky test that we stop retrying after 1 additional attempt. "+
			"in this situation, we know the tests overall will fail so we can stop retrying to save compute. similarly "+
			"if you only set --flaky-retries 1, we can stop retrying if any non-flaky tests fail because we won't retry "+
			"them)",
	)

	runCmd.Flags().StringVar(&cliArgs.RootCliArgs.githubJobName, "github-job-name", "",
		"the name of the current Github Job")
	if err := runCmd.Flags().MarkDeprecated("github-job-name", "the value will be ignored"); err != nil {
		return errors.WithStack(err)
	}
	runCmd.Flags().StringVar(&cliArgs.RootCliArgs.githubJobMatrix, "github-job-matrix", "",
		"the JSON encoded job-matrix from Github")
	if err := runCmd.Flags().MarkDeprecated("github-job-matrix", "the value will be ignored"); err != nil {
		return errors.WithStack(err)
	}

	formattedSubstitutionExamples := make([]string, len(targetedretries.SubstitutionsByFramework))
	i := 0
	for framework, substitution := range targetedretries.SubstitutionsByFramework {
		formattedSubstitutionExamples[i] = fmt.Sprintf("  %v: --retry-command \"%v\"", framework, substitution.Example())
		i++
	}
	sort.SliceStable(formattedSubstitutionExamples, func(i, j int) bool {
		return strings.ToLower(formattedSubstitutionExamples[i]) < strings.ToLower(formattedSubstitutionExamples[j])
	})

	runCmd.Flags().StringVar(
		&cliArgs.retryCommandTemplate,
		"retry-command",
		"",
		fmt.Sprintf(
			"the command that will be run to execute a subset of your tests while retrying "+
				"(required if --retries or --flaky-retries is passed)\n"+
				"Examples:\n  Custom: --retry-command \"%v\"\n%v",
			targetedretries.JSONSubstitution{}.Example(),
			strings.Join(formattedSubstitutionExamples, "\n"),
		),
	)

	runCmd.Flags().BoolVar(
		&cliArgs.updateStoredResults,
		"update-stored-results",
		false,
		"if set, captain will update its internal storage files under '.captain' with the latest test results, "+
			"such as flaky tests and test timings.",
	)

	addGenericProviderFlags(runCmd, &cliArgs.GenericProvider)
	addFrameworkFlags(runCmd, &cliArgs.frameworkParams)
	return nil
}

// this should be run _last_ as it has the highest precedence, and the assignments we make here overwrite settings
// from other parts of the app (e.g. config files, env vars)
func bindRunCmdFlags(cfg Config, cliArgs CliArgs) Config {
	if suiteConfig, ok := cfg.TestSuites[cliArgs.RootCliArgs.suiteID]; ok {
		if cliArgs.command != "" {
			suiteConfig.Command = cliArgs.command
		}

		if cliArgs.failOnUploadError {
			suiteConfig.FailOnUploadError = true
		}

		if cliArgs.testResults != "" {
			suiteConfig.Results.Path = cliArgs.testResults
		}

		if len(cliArgs.postRetryCommands) != 0 {
			suiteConfig.Retries.PostRetryCommands = cliArgs.postRetryCommands
		}

		if len(cliArgs.preRetryCommands) != 0 {
			suiteConfig.Retries.PreRetryCommands = cliArgs.preRetryCommands
		}

		if cliArgs.failRetriesFast {
			suiteConfig.Retries.FailFast = true
		}

		// We want to use the default as set by `cobra`
		if suiteConfig.Retries.FlakyAttempts == 0 || cliArgs.flakyRetries != -1 {
			suiteConfig.Retries.FlakyAttempts = cliArgs.flakyRetries
		}

		if cliArgs.maxTestsToRetry != "" {
			suiteConfig.Retries.MaxTests = cliArgs.maxTestsToRetry
		}

		if cliArgs.printSummary {
			suiteConfig.Output.PrintSummary = true
		}

		if cliArgs.quiet {
			suiteConfig.Output.Quiet = true
		}

		if len(cliArgs.reporters) > 0 {
			reporterConfig := suiteConfig.Output.Reporters
<<<<<<< HEAD
=======
			if reporterConfig == nil {
				reporterConfig = make(map[string]string)
			}
>>>>>>> 42d03186

			for _, r := range cliArgs.reporters {
				name, path, _ := strings.Cut(r, "=")
				reporterConfig[name] = path
			}

			suiteConfig.Output.Reporters = reporterConfig
		}

		if suiteConfig.Retries.Attempts == 0 || cliArgs.Retries != -1 {
			suiteConfig.Retries.Attempts = cliArgs.Retries
		}

		if cliArgs.retryCommandTemplate != "" {
			suiteConfig.Retries.Command = cliArgs.retryCommandTemplate
		}

		if cliArgs.intermediateArtifactsPath != "" {
			suiteConfig.Retries.IntermediateArtifactsPath = cliArgs.intermediateArtifactsPath
		}

		cfg.TestSuites[cliArgs.RootCliArgs.suiteID] = suiteConfig

		cfg.ProvidersEnv.Generic = providers.MergeGeneric(cfg.ProvidersEnv.Generic, cliArgs.GenericProvider)
	}

	return cfg
}

func addGenericProviderFlags(cmd *cobra.Command, destination *providers.GenericEnv) {
	cmd.Flags().StringVar(
		&destination.Branch,
		"branch",
		os.Getenv("CAPTAIN_BRANCH"),
		"the branch name of the commit being built\n"+
			"if using a supported CI provider, this will be automatically set\n"+
			"otherwise use this flag or set the environment variable CAPTAIN_BRANCH\n",
	)

	cmd.Flags().StringVar(
		&destination.Who,
		"who",
		os.Getenv("CAPTAIN_WHO"),
		"the person who triggered the build\n"+
			"if using a supported CI provider, this will be automatically set\n"+
			"otherwise use this flag or set the environment variable CAPTAIN_WHO\n",
	)

	addShaFlag(cmd, &destination.Sha)

	cmd.Flags().StringVar(
		&destination.CommitMessage,
		"commit-message",
		os.Getenv("CAPTAIN_COMMIT_MESSAGE"),
		"the git commit message of the commit being built\n"+
			"if using a supported CI provider, this will be automatically set\n"+
			"otherwise use this flag or set the environment variable CAPTAIN_COMMIT_MESSAGE\n",
	)

	cmd.Flags().StringVar(
		&destination.BuildURL,
		"build-url",
		os.Getenv("CAPTAIN_BUILD_URL"),
		"the URL of the build results\n"+
			"if using a supported CI provider, this will be automatically set\n"+
			"otherwise use this flag or set the environment variable CAPTAIN_BUILD_URL\n",
	)

	cmd.Flags().StringVar(
		&destination.Title,
		"title",
		os.Getenv("CAPTAIN_TITLE"),
		"a descriptive title for the test suite run, such as the commit message or build message\n"+
			"if using a supported CI provider, this will be automatically set\n"+
			"otherwise use this flag or set the environment variable CAPTAIN_TITLE\n",
	)
}

func addShaFlag(cmd *cobra.Command, destination *string) {
	cmd.Flags().StringVar(
		destination,
		"sha",
		os.Getenv("CAPTAIN_SHA"),
		"the git commit sha hash of the commit being built",
	)
}<|MERGE_RESOLUTION|>--- conflicted
+++ resolved
@@ -326,12 +326,9 @@
 
 		if len(cliArgs.reporters) > 0 {
 			reporterConfig := suiteConfig.Output.Reporters
-<<<<<<< HEAD
-=======
 			if reporterConfig == nil {
 				reporterConfig = make(map[string]string)
 			}
->>>>>>> 42d03186
 
 			for _, r := range cliArgs.reporters {
 				name, path, _ := strings.Cut(r, "=")
