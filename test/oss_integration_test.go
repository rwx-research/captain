//go:build integration

package integration_test

import (
	"fmt"
	"io/ioutil"
	"os"
	"path/filepath"

	"github.com/google/uuid"
	"github.com/rwx-research/captain-cli"

	. "github.com/onsi/ginkgo/v2"
	. "github.com/onsi/gomega"
)

var _ = Describe(versionedPrefixForQuarantining()+"OSS mode Integration Tests", func() {
	randomSuiteId := func() string {
		// create a random suite ID so that concurrent tests don't try to read / write from the same timings files
		suiteUUID, err := uuid.NewRandom()
		if err != nil {
			Expect(err).ToNot(HaveOccurred())
		}
		return suiteUUID.String()
	}

	withAndWithoutInheritedEnv(func(getEnv envGenerator, prefix string) {
		getEnvWithoutAccessToken := func() map[string]string {
			// when env is inherited, RWX_ACCESS_TOKEN is present
			env := getEnv()
			delete(env, "RWX_ACCESS_TOKEN")
			return env
		}

		Describe("captain --version", func() {
			It("renders the version I expect", func() {
				result := runCaptain(captainArgs{
					args: []string{"--version"},
					env:  getEnvWithoutAccessToken(),
				})

				Expect(result.exitCode).To(Equal(0))
<<<<<<< HEAD
				Expect(result.stdout).To(Equal(captain.Version))
				Expect(result.stderr).To(BeEmpty())
=======
				Expect(result.stdout).To(MatchRegexp(`^v\d+\.\d+\.\d+-?`))

				withoutBackwardsCompatibility(func() {
					Expect(result.stdout).To(Equal(captain.Version))
					Expect(result.stderr).To(BeEmpty())
				})
>>>>>>> 2d987953
			})
		})

		Describe("captain partition", func() {
			Context("without timings", func() {
				Context("with a delimiter", func() {
					It("sets partition 1 correctly", func() {
						result := runCaptain(captainArgs{
							args: []string{
								"partition",
								"captain-cli-functional-tests",
								"fixtures/integration-tests/partition/x.rb",
								"fixtures/integration-tests/partition/y.rb",
								"fixtures/integration-tests/partition/z.rb",
								"--index", "0",
								"--total", "2",
								"--delimiter", ",",
							},
							env: getEnvWithoutAccessToken(),
						})

						Expect(result.stdout).To(Equal("fixtures/integration-tests/partition/x.rb,fixtures/integration-tests/partition/z.rb"))
						Expect(result.exitCode).To(Equal(0))

						withoutBackwardsCompatibility(func() {
							Expect(result.stderr).To(ContainSubstring("No test file timings were matched."))
						})
					})

					It("sets partition 1 correctly when delimiter is set via env var", func() {
						env := getEnvWithoutAccessToken()
						env["CAPTAIN_DELIMITER"] = ","

						result := runCaptain(captainArgs{
							args: []string{
								"partition",
								"captain-cli-functional-tests",
								"fixtures/integration-tests/partition/x.rb",
								"fixtures/integration-tests/partition/y.rb",
								"fixtures/integration-tests/partition/z.rb",
								"--index", "0",
								"--total", "2",
							},
							env: env,
						})

						Expect(result.stdout).To(Equal("fixtures/integration-tests/partition/x.rb,fixtures/integration-tests/partition/z.rb"))
						Expect(result.exitCode).To(Equal(0))

						withoutBackwardsCompatibility(func() {
							Expect(result.stderr).To(ContainSubstring("No test file timings were matched."))
						})
					})
				})

				It("sets partition 1 correctly", func() {
					result := runCaptain(captainArgs{
						args: []string{
							"partition",
							"captain-cli-functional-tests",
							"fixtures/integration-tests/partition/x.rb",
							"fixtures/integration-tests/partition/y.rb",
							"fixtures/integration-tests/partition/z.rb",
							"--index", "0",
							"--total", "2",
						},
						env: getEnvWithoutAccessToken(),
					})

					Expect(result.stdout).To(Equal("fixtures/integration-tests/partition/x.rb fixtures/integration-tests/partition/z.rb"))
					Expect(result.exitCode).To(Equal(0))

					withoutBackwardsCompatibility(func() {
						Expect(result.stderr).To(ContainSubstring("No test file timings were matched."))
					})
				})

				It("sets partition 2 correctly", func() {
					result := runCaptain(captainArgs{
						args: []string{
							"partition",
							"captain-cli-functional-tests",
							"--index", "1",
							"--total", "2",
							"fixtures/integration-tests/partition/x.rb",
							"fixtures/integration-tests/partition/y.rb",
							"fixtures/integration-tests/partition/z.rb",
						},
						env: getEnvWithoutAccessToken(),
					})

					Expect(result.stdout).To(Equal("fixtures/integration-tests/partition/y.rb"))
					Expect(result.exitCode).To(Equal(0))

					withoutBackwardsCompatibility(func() {
						Expect(result.stderr).To(ContainSubstring("No test file timings were matched."))
					})
				})
			})

			Context("with timings", func() {
				var suiteId string
				BeforeEach(func() {
					suiteId = randomSuiteId()

					Expect(runCaptain(captainArgs{
						args: []string{
							"update", "results",
							suiteId,
							"fixtures/integration-tests/partition/rspec-partition.json",
						},
						env: getEnvWithoutAccessToken(),
					}).exitCode).To(Equal(0))
				})

				It("sets partition 1 correctly", func() {
					result := runCaptain(captainArgs{
						args: []string{
							"partition",
							suiteId,
							"fixtures/integration-tests/partition/*_spec.rb",
							"--index", "0",
							"--total", "2",
						},
						env: getEnvWithoutAccessToken(),
					})

					Expect(result.stdout).To(Equal("fixtures/integration-tests/partition/a_spec.rb fixtures/integration-tests/partition/d_spec.rb"))
					Expect(result.exitCode).To(Equal(0))
				})

				It("sets partition 2 correctly", func() {
					result := runCaptain(captainArgs{
						args: []string{
							"partition",
							suiteId,
							"fixtures/integration-tests/partition/*_spec.rb",
							"--index", "1",
							"--total", "2",
						},
						env: getEnvWithoutAccessToken(),
					})

					Expect(result.stdout).To(Equal("fixtures/integration-tests/partition/b_spec.rb fixtures/integration-tests/partition/c_spec.rb"))
					Expect(result.exitCode).To(Equal(0))
				})
			})

			Context("globbing", func() {
				It("sets partition 1 correctly", func() {
					result := runCaptain(captainArgs{
						args: []string{
							"partition",
							"captain-cli-functional-tests",
							"fixtures/integration-tests/**/*_spec.rb",
							"--index", "0",
							"--total", "1",
						},
						env: getEnvWithoutAccessToken(),
					})

					Expect(result.stdout).To(Equal("fixtures/integration-tests/partition/a_spec.rb fixtures/integration-tests/partition/b_spec.rb fixtures/integration-tests/partition/c_spec.rb fixtures/integration-tests/partition/d_spec.rb"))
					Expect(result.exitCode).To(Equal(0))
				})
			})
		})

		Describe("captain run", func() {
			loadCaptainConfig := func(path string, substitution string) string {
				data, err := os.ReadFile(path)
				Expect(err).ToNot(HaveOccurred())
				return fmt.Sprintf(string(data), substitution)
			}
			It("fails & passes through exit code on failure when results files is missing", func() {
				result := runCaptain(captainArgs{
					args: []string{
						"run",
						"captain-cli-functional-tests",
						"--test-results", "fixtures/integration-tests/does-not-exist.json",
						"-c", "bash -c 'exit 123'",
					},
					env: getEnvWithoutAccessToken(),
				})
				Expect(result.exitCode).To(Equal(123))

				withoutBackwardsCompatibility(func() {
					Expect(result.stderr).To(ContainSubstring("Error: test suite exited with non-zero exit code"))
					Expect(result.stdout).To(BeEmpty())
				})
			})

			It("fails & passes through exit code on failure", func() {
				result := runCaptain(captainArgs{
					args: []string{
						"run",
						"captain-cli-functional-tests",
						"--test-results", "fixtures/integration-tests/rspec-failed-not-quarantined.json",
						"-c", "bash -c 'exit 123'",
					},
					env: getEnvWithoutAccessToken(),
				})

				Expect(result.exitCode).To(Equal(123))

				withoutBackwardsCompatibility(func() {
					Expect(result.stderr).To(ContainSubstring("Error: test suite exited with non-zero exit code"))
				})
			})

			It("allows using the -- command specification", func() {
				result := runCaptain(captainArgs{
					args: []string{
						"run",
						"captain-cli-functional-tests",
						"--test-results", "fixtures/integration-tests/rspec-failed-not-quarantined.json",
						"--", "bash", "-c", "exit 123",
					},
					env: getEnvWithoutAccessToken(),
				})

				Expect(result.exitCode).To(Equal(123))
				withoutBackwardsCompatibility(func() {
					Expect(result.stderr).To(ContainSubstring("Error: test suite exited with non-zero exit code"))
				})
			})

			It("allows combining the --command specification with the -- specification", func() {
				result := runCaptain(captainArgs{
					args: []string{
						"run",
						"captain-cli-functional-tests",
						"--test-results", "fixtures/integration-tests/rspec-failed-not-quarantined.json",
						"-c", "bash",
						"--", "-c", "exit 123",
					},
					env: getEnvWithoutAccessToken(),
				})

				Expect(result.exitCode).To(Equal(123))
				withoutBackwardsCompatibility(func() {
					Expect(result.stderr).To(ContainSubstring("Error: test suite exited with non-zero exit code"))
				})
			})

			It("accepts --suite-id argument", func() {
				result := runCaptain(captainArgs{
					args: []string{
						"run",
						"--suite-id", "captain-cli-functional-tests",
						"--test-results", "fixtures/integration-tests/rspec-passed.json",
						"-c", "bash -c 'echo abc; echo def 1>&2; echo ghi'",
					},
					env: getEnvWithoutAccessToken(),
				})

				Expect(result.exitCode).To(Equal(0))
			})

			It("produces markdown-summary reports via config file", func() {
				tmp, err := os.MkdirTemp("", "*")
				Expect(err).NotTo(HaveOccurred())

				outputPath := filepath.Join(tmp, "markdown.md")
				os.Remove(outputPath)

				cfg := loadCaptainConfig("fixtures/integration-tests/captain-configs/markdown-summary-reporter.printf-yaml", outputPath)

				withCaptainConfig(cfg, tmp, func(configPath string) {
					result := runCaptain(captainArgs{
						args: []string{
							"run",
							"captain-cli-functional-tests",
							"--config-file", configPath,
						},
						env: getEnvWithoutAccessToken(),
					})

					_, err = os.Stat(outputPath)
					Expect(err).NotTo(HaveOccurred())
					Expect(result.exitCode).To(Equal(123))

					withoutBackwardsCompatibility(func() {
						Expect(result.stderr).To(ContainSubstring("Error: test suite exited with non-zero exit code"))
					})
				})
			})

			It("produces markdown-summary reports via CLI flag", func() {
				tmp, err := os.MkdirTemp("", "*")
				Expect(err).NotTo(HaveOccurred())

				os.Remove(filepath.Join(tmp, "markdown.md"))

				result := runCaptain(captainArgs{
					args: []string{
						"run",
						"captain-cli-functional-tests",
						"--test-results", "fixtures/integration-tests/rspec-failed-not-quarantined.json",
						"--fail-on-upload-error",
						"--reporter", fmt.Sprintf("markdown-summary=%v", filepath.Join(tmp, "markdown.md")),
						"-c", "bash -c 'exit 123'",
					},
					env: getEnvWithoutAccessToken(),
				})

				_, err = os.Stat(filepath.Join(tmp, "markdown.md"))
				Expect(err).NotTo(HaveOccurred())

				Expect(result.exitCode).To(Equal(123))

				withoutBackwardsCompatibility(func() {
					Expect(result.stderr).To(ContainSubstring("Error: test suite exited with non-zero exit code"))
				})
			})

			It("produces rwx-v1-json reports via config file", func() {
				tmp, err := os.MkdirTemp("", "*")
				Expect(err).NotTo(HaveOccurred())

				outputPath := filepath.Join(tmp, "rwx-v1.json")
				os.Remove(outputPath)

				cfg := loadCaptainConfig("fixtures/integration-tests/captain-configs/rwx-v1-json-reporter.printf-yaml", outputPath)

				withCaptainConfig(cfg, tmp, func(configPath string) {
					result := runCaptain(captainArgs{
						args: []string{
							"run",
							"captain-cli-functional-tests",
							"--config-file", configPath,
						},
						env: getEnvWithoutAccessToken(),
					})

					_, err = os.Stat(outputPath)
					Expect(err).NotTo(HaveOccurred())
					Expect(result.exitCode).To(Equal(123))

					withoutBackwardsCompatibility(func() {
						Expect(result.stderr).To(ContainSubstring("Error: test suite exited with non-zero exit code"))
					})
				})
			})

			It("produces rwx-v1-json reports via CLI flag", func() {
				tmp, err := os.MkdirTemp("", "*")
				Expect(err).NotTo(HaveOccurred())

				os.Remove(filepath.Join(tmp, "rwx-v1.json"))

				result := runCaptain(captainArgs{
					args: []string{
						"run",
						"captain-cli-functional-tests",
						"--test-results", "fixtures/integration-tests/rspec-failed-not-quarantined.json",
						"--fail-on-upload-error",
						"--reporter", fmt.Sprintf("rwx-v1-json=%v", filepath.Join(tmp, "rwx-v1.json")),
						"-c", "bash -c 'exit 123'",
					},
					env: getEnvWithoutAccessToken(),
				})

				_, err = os.Stat(filepath.Join(tmp, "rwx-v1.json"))
				Expect(err).NotTo(HaveOccurred())

				Expect(result.exitCode).To(Equal(123))

				withoutBackwardsCompatibility(func() {
					Expect(result.stderr).To(ContainSubstring("Error: test suite exited with non-zero exit code"))
				})
			})

			It("produces junit-xml reports via config file", func() {
				tmp, err := os.MkdirTemp("", "*")
				Expect(err).NotTo(HaveOccurred())

				outputPath := filepath.Join(tmp, "junit.xml")
				os.Remove(outputPath)

				cfg := loadCaptainConfig("fixtures/integration-tests/captain-configs/junit-xml-reporter.printf-yaml", outputPath)

				withCaptainConfig(cfg, tmp, func(configPath string) {
					result := runCaptain(captainArgs{
						args: []string{
							"run",
							"captain-cli-functional-tests",
							"--config-file", configPath,
						},
						env: getEnvWithoutAccessToken(),
					})

					_, err = os.Stat(outputPath)
					Expect(err).NotTo(HaveOccurred())

					Expect(result.exitCode).To(Equal(123))

					withoutBackwardsCompatibility(func() {
						Expect(result.stderr).To(ContainSubstring("Error: test suite exited with non-zero exit code"))
					})
				})
			})

			It("produces junit-xml reports via CLI flag", func() {
				tmp, err := os.MkdirTemp("", "*")
				Expect(err).NotTo(HaveOccurred())

				os.Remove(filepath.Join(tmp, "junit.xml"))

				result := runCaptain(captainArgs{
					args: []string{
						"run",
						"captain-cli-functional-tests",
						"--test-results", "fixtures/integration-tests/rspec-failed-not-quarantined.json",
						"--fail-on-upload-error",
						"--reporter", fmt.Sprintf("junit-xml=%v", filepath.Join(tmp, "junit.xml")),
						"-c", "bash -c 'exit 123'",
					},
					env: getEnvWithoutAccessToken(),
				})

				_, err = os.Stat(filepath.Join(tmp, "junit.xml"))
				Expect(err).NotTo(HaveOccurred())

				Expect(result.exitCode).To(Equal(123))
				withoutBackwardsCompatibility(func() {
					Expect(result.stderr).To(ContainSubstring("Error: test suite exited with non-zero exit code"))
				})
			})

			Context("command output passthrough", func() {
				It("passes through output of test command", func() {
					result := runCaptain(captainArgs{
						args: []string{
							"run",
							"captain-cli-functional-tests",
							"--test-results", "fixtures/integration-tests/rspec-passed.json",
							"-c", "bash -c 'echo abc; echo def 1>&2; echo ghi'",
						},
						env: getEnvWithoutAccessToken(),
					})

					Expect(result.stderr).To(ContainSubstring("def")) // prefix by a bunch of warnings about captain dir not existing
					Expect(result.stdout).To(ContainSubstring("abc\nghi"))
					Expect(result.exitCode).To(Equal(0))
				})

				It("passes through output of test command in the correct order", func() {
					cmd := captainCmd(captainArgs{
						args: []string{
							"run",
							"captain-cli-functional-test",
							"--test-results", "fixtures/integration-tests/rspec-passed.json",
							"-c", "bash -c 'echo abc; echo def 1>&2; echo ghi'",
						},
						env: getEnvWithoutAccessToken(),
					})

					combinedOutputBytes, err := cmd.CombinedOutput()
					Expect(err).ToNot(HaveOccurred())

					Expect(string(combinedOutputBytes)).To(ContainSubstring("abc\ndef\nghi\n"))
				})
			})

			Context("retries", func() {
				var _symlinkDestPath string
				var _symlinkSrcPath string

				// retry tests delete test results between retries.
				// this function ensures a symlink exists to the test results file
				// that can be freely removed
				// the symlink will be resuscitated after the test in the AfterEach
				symlinkToNewPath := func(srcPath string, prefix string) string {
					var err error
					_symlinkDestPath = fmt.Sprintf("fixtures/integration-tests/retries/%s-%s", prefix, filepath.Base(srcPath))
					_symlinkSrcPath = fmt.Sprintf("../%s", filepath.Base(srcPath))
					Expect(err).ToNot(HaveOccurred())

					os.Symlink(_symlinkSrcPath, _symlinkDestPath)
					return _symlinkDestPath
				}

				AfterEach(func() {
					os.Symlink(_symlinkSrcPath, _symlinkDestPath)
				})

				It("succeeds when all failures quarantined", func() {
					suiteID := randomSuiteId()

					Expect(runCaptain(captainArgs{
						args: []string{
							"add", "quarantine",
							suiteID,
							"--file", "./x.rb",
							"--description", "is flaky",
						},
						env: getEnvWithoutAccessToken(),
					}).exitCode).To(Equal(0))

					// quarantine the failure

					result := runCaptain(captainArgs{
						args: []string{
							"run",
							suiteID,
							"--test-results", symlinkToNewPath("fixtures/integration-tests/rspec-quarantine.json", prefix),
							"--retries", "1",
							"--retry-command", `echo "{{ tests }}"`,
							"-c", "bash -c 'exit 123'",
						},
						env: getEnvWithoutAccessToken(),
					})

					Expect(result.exitCode).To(Equal(0))
					Expect(result.stdout).To(ContainSubstring("'./x.rb[1:1]'")) // indicative of a retry
				})

				It("fails & passes through exit code on failure", func() {
					result := runCaptain(captainArgs{
						args: []string{
							"run",
							"captain-cli-functional-tests",
							"--test-results", symlinkToNewPath("fixtures/integration-tests/rspec-failed-not-quarantined.json", prefix),
							"--retries", "1",
							"--retry-command", `echo "{{ tests }}"`,
							"-c", "bash -c 'exit 123'",
						},
						env: getEnvWithoutAccessToken(),
					})

					Expect(result.exitCode).To(Equal(123))
					Expect(result.stdout).To(ContainSubstring("'./x.rb[1:1]'")) // indicative of a retry
				})

				It("fails & passes through exit code on failure when configured via captain config", func() {
					_ = symlinkToNewPath("fixtures/integration-tests/rspec-failed-not-quarantined.json", fmt.Sprintf("with-config-%s", prefix))
					result := runCaptain(captainArgs{
						args: []string{
							"run", fmt.Sprintf("%s-quarantined-retries-with-config", prefix),
							"--config-file", "fixtures/integration-tests/retry-config.yaml",
						},
						env: getEnvWithoutAccessToken(),
					})

					Expect(result.stdout).To(ContainSubstring("'./x.rb[1:1]'"))
					Expect(result.exitCode).To(Equal(123))
				})
			})

			Context("with abq", func() {
				It("runs with ABQ_SET_EXIT_CODE=false when ABQ_SET_EXIT_CODE is unset", func() {
					result := runCaptain(captainArgs{
						args: []string{
							"run",
							"captain-cli-abq-test",
							"--test-results", "fixtures/integration-tests/rspec-failed-not-quarantined.json",
							"--fail-on-upload-error",
							"-c", "bash -c 'echo exit_code=$ABQ_SET_EXIT_CODE'",
						},
						env: getEnvWithoutAccessToken(),
					})

					Expect(result.exitCode).To(Equal(0))
					Expect(result.stdout).To(ContainSubstring("exit_code=false"))
				})

				It("runs with ABQ_SET_EXIT_CODE=false when ABQ_SET_EXIT_CODE is already set", func() {
					env := getEnvWithoutAccessToken()
					env["ABQ_SET_EXIT_CODE"] = "1234"
					result := runCaptain(captainArgs{
						args: []string{
							"run",
							"captain-cli-abq-test",
							"--test-results", "fixtures/integration-tests/rspec-failed-not-quarantined.json",
							"--fail-on-upload-error",
							"-c", "bash -c 'echo exit_code=$ABQ_SET_EXIT_CODE'",
						},
						env: env,
					})

					Expect(result.stdout).To(ContainSubstring("exit_code=false"))
					Expect(result.exitCode).To(Equal(0))
				})

				It("runs with new ABQ_STATE_FILE path when ABQ_STATE_FILE is unset", func() {
					result := runCaptain(captainArgs{
						args: []string{
							"run",
							"captain-cli-abq-test",
							"--test-results", "fixtures/integration-tests/rspec-failed-not-quarantined.json",
							"--fail-on-upload-error",
							"-c", "bash -c 'echo state_file=$ABQ_STATE_FILE'",
						},
						env: getEnvWithoutAccessToken(),
					})

					Expect(result.stdout).To(ContainSubstring("state_file=/tmp/captain-abq-"))
					Expect(result.exitCode).To(Equal(0))
				})

				It("runs with previously set ABQ_STATE_FILE path when ABQ_STATE_FILE is set", func() {
					env := getEnvWithoutAccessToken()
					env["ABQ_STATE_FILE"] = "/tmp/functional-abq-1234.json"
					result := runCaptain(captainArgs{
						args: []string{
							"run",
							"captain-cli-abq-test",
							"--test-results", "fixtures/integration-tests/rspec-failed-not-quarantined.json",
							"--fail-on-upload-error",
							"-c", "bash -c 'echo state_file=$ABQ_STATE_FILE'",
						},
						env: env,
					})

					Expect(result.stdout).To(ContainSubstring("state_file=/tmp/functional-abq-1234.json"))
					Expect(result.exitCode).To(Equal(0))
				})
			})
		})

		Describe("captain [add|remove]", func() {
			actionBuilder := func(resource string, suiteID string) func(string) (captainResult, string) {
				read := func(path string) string {
					data, err := ioutil.ReadFile(path)
					Expect(err).ToNot(HaveOccurred())
					return string(data)
				}

				return func(action string) (captainResult, string) {
					result := runCaptain(captainArgs{
						args: []string{
							action, resource,
							suiteID,
							"--file", "./x.rb",
							"--description", "is flaky",
						},
						env: getEnvWithoutAccessToken(),
					})

					fileContents := read(fmt.Sprintf(".captain/%s/%ss.yaml", suiteID, resource))
					return result, fileContents
				}
			}

			Describe("quarantine", func() {
				It("can add and remove quarantines", func() {
					suiteID := randomSuiteId()

					runCaptainQuarantines := func() captainResult {
						return runCaptain(captainArgs{
							args: []string{
								"run",
								suiteID,
								"--test-results", "fixtures/integration-tests/rspec-quarantine.json",
								"--retry-command", `echo "{{ tests }}"`,
								"-c", "bash -c 'exit 123'",
							},
							env: getEnvWithoutAccessToken(),
						})
					}
					By("before quarantining, tests should fail")

					Expect(runCaptainQuarantines().exitCode).To(Equal(123))

					action := actionBuilder("quarantine", suiteID)

					By("adding a quarantine, tests should succeed")
					addResult, quarantineFileContents := action("add")

					Expect(addResult.exitCode).To(Equal(0))
					Expect(quarantineFileContents).To(Equal("- file: ./x.rb\n" +
						"  description: is flaky\n"))

					Expect(runCaptainQuarantines().exitCode).To(Equal(0))

					By("running with non-quarantined failures, tests should fail")

					result := runCaptain(captainArgs{
						args: []string{
							"run",
							"captain-cli-quarantine-test",
							"--test-results", "fixtures/integration-tests/rspec-quarantined-with-other-errors.json",
							"-c", "bash -c 'exit 123'",
						},
						env: getEnvWithoutAccessToken(),
					})

					Expect(result.exitCode).To(Equal(123))
					withoutBackwardsCompatibility(func() {
						Expect(result.stderr).To(ContainSubstring("Error: test suite exited with non-zero exit code"))
					})

					By("removing the quarantine, tests should fail again")

					removeResult, quarantineFileContents := action("remove")

					Expect(removeResult.exitCode).To(Equal(0))
					Expect(quarantineFileContents).To(Equal("[]\n"))

					Expect(runCaptainQuarantines().exitCode).To(Equal(123))
				})
			})

			Describe("flake", func() {
				It("can add and remove quarantines", func() {
					action := actionBuilder("flake", randomSuiteId())

					By("adding")
					result, fileContents := action("add")

					Expect(result.exitCode).To(Equal(0))
					Expect(fileContents).To(Equal("- file: ./x.rb\n" +
						"  description: is flaky\n"))

					By("removing")

					result, fileContents = action("remove")

					Expect(result.exitCode).To(Equal(0))
					Expect(fileContents).To(Equal("[]\n"))
				})
			})
		})
	})
})<|MERGE_RESOLUTION|>--- conflicted
+++ resolved
@@ -41,17 +41,10 @@
 				})
 
 				Expect(result.exitCode).To(Equal(0))
-<<<<<<< HEAD
-				Expect(result.stdout).To(Equal(captain.Version))
-				Expect(result.stderr).To(BeEmpty())
-=======
-				Expect(result.stdout).To(MatchRegexp(`^v\d+\.\d+\.\d+-?`))
-
 				withoutBackwardsCompatibility(func() {
 					Expect(result.stdout).To(Equal(captain.Version))
 					Expect(result.stderr).To(BeEmpty())
 				})
->>>>>>> 2d987953
 			})
 		})
 
